# Changelog

Notable changes to OgbujiPT. Format based on [Keep a Changelog](https://keepachangelog.com/en/1.0.0/). Project follows [Semantic Versioning](https://semver.org/spec/v2.0.0.html).

<!--
## [Unreleased]
-->

## [Unreleased]

### Added

- GGUF support in download-model.py
<<<<<<< HEAD
- Switch to a class-based wrapper for LLM endpoints/handlers - #39
- Add support for in-memory LLM loading via ctransformers
=======
- Added postgreSGL vector support to embedding_helper.py as new Class `PGvectorConnection`
  - PGvectorConnection is a wrapper around [asyncpg](https://github.com/MagicStack/asyncpg), and is primarily just capable of excecuting raw SQL queries right now.
  - There are a few common SQL queries included in the class for using PGv as a vector database, but they are not yet fully tested.
  - Added a demonstration notebook which uses `PGvectorConnection` to do similarity search
>>>>>>> d946bb57

## [0.4.0] - 20230728

### Added

- Initial implementation of [Word Loom](https://github.com/OoriData/OgbujiPT/wiki/Word-Loom:-A-format-for-managing-language-for-AI-LLMs-(including-prompts)) (see, for example, demo/multiprocess.py)
- More tests to improve coverage
- Qadrant collection reset method (embedding_helper.py)

### Fixed

- Input parameter controls in embedding_helper.py

### Changed

- test suite structure

## [0.3.0] - 20230723

### Added

- `ogbujipt.__version__`
- chat_web_selects.py demo
- `ogbujipt.async_helper.save_openai_api_params()`

### Fixed

- chat_pdf_streamlit_ui.py demo
- OpenAI API reentrancy & async_helper.py

### Changed

- Renamed demo alpaca_simple_fix_xml.py → simple_fix_xml.py
- Renamed demo alpaca_multitask_fix_xml.py → multiprocess.py
- Renamed `ogbujipt.oapi_choice1_text()` → `ogbujipt.oapi_first_choice_text()`
- Renamed `ogbujipt.async_helper.schedule_llm_call()` → `ogbujipt.async_helper.schedule_callable()`

## [0.1.1] - 20230711

### Added

- GitHub CI workflow
- Orca model style
- Convenience function ogbujipt.oapi_choice1_text()
- Additional conveniences in ogbujipt.prompting.model_style

### Fixed

- Linter cleanup

### Changed

- Qdrant embeddings interface
- Renamed ogbujipt.prompting.context_build() → ogbujipt.prompting.format()

## [0.1.0]

- Initial standalone release candidate<|MERGE_RESOLUTION|>--- conflicted
+++ resolved
@@ -11,15 +11,12 @@
 ### Added
 
 - GGUF support in download-model.py
-<<<<<<< HEAD
 - Switch to a class-based wrapper for LLM endpoints/handlers - #39
 - Add support for in-memory LLM loading via ctransformers
-=======
 - Added postgreSGL vector support to embedding_helper.py as new Class `PGvectorConnection`
   - PGvectorConnection is a wrapper around [asyncpg](https://github.com/MagicStack/asyncpg), and is primarily just capable of excecuting raw SQL queries right now.
   - There are a few common SQL queries included in the class for using PGv as a vector database, but they are not yet fully tested.
   - Added a demonstration notebook which uses `PGvectorConnection` to do similarity search
->>>>>>> d946bb57
 
 ## [0.4.0] - 20230728
 
