# OgbujiPT

Toolkit for using self-hosted large language models (LLMs), but also with support for full-service such as ChatGPT.

Includes demos with RAG ("chat your documents") and AGI/AutoGPT/privateGPT-style capabilities, via streamlit, Discord, command line, etc.

There are some helper functions for common LLM tasks, such as those provided by
<<<<<<< HEAD
projects such as langchain, but meant to be as extensive. The OgbujiPT approach emphasizes simplicity and transparency.

Tested back ends are [llama-cpp-python](https://github.com/abetlen/llama-cpp-python), [text-generation-webui](https://github.com/oobabooga/text-generation-webui) (AKA Oobabooga or Ooba) and in-memory hosted LLaMA-class (and more) models via [ctransformers](https://github.com/marella/ctransformers). In our own practice we use both of these with Nvidia GPU and Apple M1/M2. We've also tested with OpenAI's full service ChatGPT (and use it in our practice).
=======
projects such as langchain, but not as extensive. This is by design; OgbujiPT emphasizes simplicity and transparency.

Tested back ends are [llama-cpp-python](https://github.com/abetlen/llama-cpp-python) or [text-generation-webui](https://github.com/oobabooga/text-generation-webui) (AKA Oobabooga or Ooba). In our own practice we use both of these with Nvidia GPU and Apple M1/M2. We also test with OpenAI's full service GPT (3, 3.5, and 4) APIs (and use it in our practice).
>>>>>>> 6eb80460

<table><tr>
  <td><a href="https://oori.dev/"><img src="https://oori.dev/assets/images/image02.png" width="64" /></a></td>
  <td>OgbujiPT is primarily developed by the crew at <a href="https://oori.dev/">Oori Data</a>. We offer software engineering services around LLM applications.</td>
</tr></table>

[![PyPI - Version](https://img.shields.io/pypi/v/ogbujipt.svg)](https://pypi.org/project/ogbujipt)
[![PyPI - Python Version](https://img.shields.io/pypi/pyversions/ogbujipt.svg)](https://pypi.org/project/ogbujipt)

## Quick links

- [Getting started](#getting-started)
- [License](#license)

-----

## Getting started

```console
pip install ogbujipt
```

### Just show me some code, dammit!

from ogbujipt.llm_wrapper import ctrans_wrapper
model = AutoModelForCausalLM.from_pretrained(
        '/Users/uche/.local/share/models/TheBloke_LlongOrca-13B-16K-GGUF',
        model_file='llongorca-13b-16k.Q5_K_M.gguf',
        model_type="llama",
        gpu_layers=50)
oapi = ctrans_wrapper(model=model)
print(oapi('The quick brown fox'))

```py
from ogbujipt.llm_wrapper import openai_api
from ogbujipt import oapi_first_choice_text
from ogbujipt.prompting import format, ALPACA_INSTRUCT_DELIMITERS

llm_api = openai_api(api_base='http://localhost:8000')  # Update for your LLM API host
# Change the delimiters to a prompting style that suits the LLM you're using
prompt = format('Write a short birthday greeting for my star employee',
                delimiters=ALPACA_INSTRUCT_DELIMITERS)

# You can set model params as needed
response = llm_api(prompt=prompt, temperature=0.1, max_tokens=100)
# Extract just the response text, but the entire structure is available
print(oapi_first_choice_text(response))
```

The [Nous-Hermes 13B](https://huggingface.co/TheBloke/Nous-Hermes-13B-GGML) LLM offered the following response:

> Dear [Employee's Name],
> I hope this message finds you well on your special day! I wanted to take a moment to wish you a very happy birthday and express how much your contributions have meant to our team. Your dedication, hard work, and exceptional talent have been an inspiration to us all.
> On this occasion, I want you to know that you are appreciated and valued beyond measure. May your day be filled with joy and laughter.

Here's an example using a model loaded in memory using ctransformers, a LLaMMa-based model (so ultimately via llama.cpp).

```py
from ctransformers import AutoModelForCausalLM

from ogbujipt.llm_wrapper import ctransformer as ctrans_wrapper

model = AutoModelForCausalLM.from_pretrained('TheBloke_LlongOrca-13B-16K-GGUF',
        model_file='llongorca-13b-16k.Q5_K_M.gguf', model_type="llama", gpu_layers=50)
llm = ctrans_wrapper(model=model)

print(llm(prompt='Write a short birthday greeting for my star employee', max_new_tokens=100))
```

For more examples see the [demo directory](https://github.com/uogbuji/OgbujiPT/tree/main/demo)

## A bit more explanation

Many self-hosted AI large language models are now astonishingly good, even running on consumer-grade hardware, which provides an alternative for those of us who would rather not be sending all our data out over the network to the likes of ChatGPT & Bard. OgbujiPT provides a toolkit for using and experimenting with LLMs as loaded into memory via or via OpenAI API-compatible network servers such as:

* [llama-cpp-python](https://github.com/abetlen/llama-cpp-python)
* [text-generation-webui](https://github.com/oobabooga/text-generation-webui) (AKA Oobabooga or Ooba)

OgbujiPT can invoke these to complete prompted tasks on self-hosted LLMs. It can also be used for building front ends to ChatGPT and Bard, if these are suitable for you.

* [Quick setup for llama-cpp-python](https://github.com/uogbuji/OgbujiPT/wiki/Quick-setup-for-llama-cpp-python-backend)
* [Quick setup for Ooba](https://github.com/uogbuji/OgbujiPT/wiki/Quick-setup-for-text-generation-webui-(Ooba)-backend)

Right now OgbujiPT requires a bit of Python development on the user's part, but more general capabilities are coming.

## Bias to sound software engineering

I've seen many projects taking stabs at something like this one, but they really just seem to be stabs, usually by folks interested in LLM who admit they don't have strong coding backgrounds. This not only leads to a lumpy patchwork of forks and variations, as people try to figure out the narrow, gnarly paths that cater to their own needs, but also hampers maintainability just at a time when everything seems to be changing drastically every few days.

I have a strong Python and software engineering background, and I'm looking to apply that in this project, to hopefully create something more easily speclailized for other needs, built-upon, maintained and contributed to.

This project is packaged using [hatch](https://hatch.pypa.io/), a modern Python packaging tool. I plan to write tests as I go along, and to incorporate continuous integration. Admit I may be slow to find the cycles for all that, but at least the intent and architecture is there from the beginning.

## Prompting patterns

Different LLMs have different conventions you want to use in order to get high
quality responses. If you've looked into [self-hosted LLMs](https://huggingface.co/spaces/HuggingFaceH4/open_llm_leaderboard) you might have heard
of the likes of alpaca, vicuña or even airoboros. OgbujiPT includes some shallow
tools in order to help construct prompts according to the particular conventions
that would be best for your choice of LLM. This makes it easier to quickly launch
experiments, adapt to and adopt other models.

# Contributions

For reasons I'm still investigating (some of the more recent developments and issues in Python packaging are [quite esoteric](https://chriswarrick.com/blog/2023/01/15/how-to-improve-python-packaging/)), some of the hatch tools such as `hatch run` are problematic. I suspect they might not like the way I rename directories during build, but I won't be compromising on that. So, for example, to run tests, just stick to:

```shell
pytest test
```

More [notes for contributors in the wiki](https://github.com/uogbuji/OgbujiPT/wiki/Notes-for-contributors).

# License

Apache 2. For tha culture!

# Credits

Some initial ideas & code were borrowed from these projects, but with heavy refactoring:

* [ChobPT/oobaboogas-webui-langchain_agent](https://github.com/ChobPT/oobaboogas-webui-langchain_agent)
* [wafflecomposite/langchain-ask-pdf-local](https://github.com/wafflecomposite/langchain-ask-pdf-local)

# FAQ

- [What's unique about this toolkit?](#whats-unique-about-this-toolkit)
- [Does this support GPU for locally-hosted models](#does-this-support-gpu-for-locally-hosted-models)
- [What's with the crazy name?](#whats-with-the-crazy-name)

## What's unique about this toolkit?

I mentioned the bias to software engineering, but what does this mean?

* Emphasis on modularity, but seeking as much consistency as possible
* Support for multitasking
* Finding ways to apply automated testing

## Does this support GPU for locally-hosted models

Yes, but you have to make sure you set up your back end LLm server (llama.cpp or text-generation-webui) with GPU, and properly configure the model you load into it. If you can use the webui to query your model and get GPU usage, that will also apply here in OgbujiPT.

Many install guides I've found for Mac, Linux and Windows touch on enabling GPU, but the ecosystem is still in its early days, and helpful resouces can feel scattered.

* [Quick setup for llama-cpp-python](https://github.com/uogbuji/OgbujiPT/wiki/Quick-setup-for-llama-cpp-python-backend)
* [Quick setup for Ooba](https://github.com/uogbuji/OgbujiPT/wiki/Quick-setup-for-text-generation-webui-(Ooba)-backend)

## What's with the crazy name?

Enh?! Yo mama! 😝 My surname is Ogbuji, so it's a bit of a pun.
This is the notorious OGPT, ya feel me?<|MERGE_RESOLUTION|>--- conflicted
+++ resolved
@@ -4,16 +4,11 @@
 
 Includes demos with RAG ("chat your documents") and AGI/AutoGPT/privateGPT-style capabilities, via streamlit, Discord, command line, etc.
 
-There are some helper functions for common LLM tasks, such as those provided by
-<<<<<<< HEAD
-projects such as langchain, but meant to be as extensive. The OgbujiPT approach emphasizes simplicity and transparency.
+There are some helper functions for common LLM tasks, such as those provided by projects such as langchain, but not meant to be as extensive. The OgbujiPT approach emphasizes simplicity and transparency.
 
-Tested back ends are [llama-cpp-python](https://github.com/abetlen/llama-cpp-python), [text-generation-webui](https://github.com/oobabooga/text-generation-webui) (AKA Oobabooga or Ooba) and in-memory hosted LLaMA-class (and more) models via [ctransformers](https://github.com/marella/ctransformers). In our own practice we use both of these with Nvidia GPU and Apple M1/M2. We've also tested with OpenAI's full service ChatGPT (and use it in our practice).
-=======
-projects such as langchain, but not as extensive. This is by design; OgbujiPT emphasizes simplicity and transparency.
+Tested back ends are [llama-cpp-python](https://github.com/abetlen/llama-cpp-python), [text-generation-webui](https://github.com/oobabooga/text-generation-webui) (AKA Oobabooga or Ooba) and in-memory hosted LLaMA-class (and more) models via [ctransformers](https://github.com/marella/ctransformers). In our own practice we apply these with Nvidia and Apple M1/M2 GPU enabled.
 
-Tested back ends are [llama-cpp-python](https://github.com/abetlen/llama-cpp-python) or [text-generation-webui](https://github.com/oobabooga/text-generation-webui) (AKA Oobabooga or Ooba). In our own practice we use both of these with Nvidia GPU and Apple M1/M2. We also test with OpenAI's full service GPT (3, 3.5, and 4) APIs (and use it in our practice).
->>>>>>> 6eb80460
+We also test with OpenAI's full service GPT (3, 3.5, and 4) APIs, and apply these in our practice.
 
 <table><tr>
   <td><a href="https://oori.dev/"><img src="https://oori.dev/assets/images/image02.png" width="64" /></a></td>
