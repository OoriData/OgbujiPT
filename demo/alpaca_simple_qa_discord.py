'''
Advanced demo of a Discord chatbot with an LLM back end

Demonstrates async processing via ogbujipt.async_helper & Discord API integration.
Users can make an LLM request by @mentioning the bot by its user ID

Note: This is a simple demo, which doesn't do any client-side job management,
so for example if a request is sent, and a second comes in before it has completed,
only the latter will complete.

You need access to an OpenAI-like service. Default assumption is that you
have a self-hosted framework such as llama-cpp-python or text-generation-webui
running. Say it's at my-llm-host:8000, you can do:

Prerequisites: python-dotenv discord.py

You also need to make sure Python has root SSL certificates installed
On MacOS this is via double-clicking `Install Certificates.command`

You also need to have a file, just named `.env`, in the same directory,
with contents such as:

```env
DISCORD_TOKEN={your-bot-token}
LLM_HOST=http://my-llm-host
LLM_PORT=8000
LLM_TEMP=0.5
```

Then to launch the bot:

```shell
python demo/alpaca_simple_qa_discord.py
```
'''

import os
import asyncio

import discord
from dotenv import load_dotenv

from langchain import OpenAI

from ogbujipt.config import openai_emulation
from ogbujipt.async_helper import schedule_llm_call
from ogbujipt.model_style.alpaca import prep_instru_inputs, ALPACA_PROMPT_TMPL

# Enable all standard intents, plus message content
# The bot app you set up on Discord will require this intent (Bot tab)
intents = discord.Intents.default()
intents.message_content = True

client = discord.Client(intents=intents)

<<<<<<< HEAD

# To-do: Incorporate work by @Choccccy in https://github.com/choccccy/choccys_toolbox/blob/main/demo/alpaca_simple_jjonah.py

class llm_manager:
    def __init__(self, llm):
        self.llm = llm

=======
@client.event
async def on_ready():
    print(f"Bot is ready. Connected to {len(client.guilds)} guild(s).")
>>>>>>> 761cc17c

async def send_llm_msg(msg):
    '''
    Schedule the LLM request
    '''
    prompt = ALPACA_PROMPT_TMPL.format(
        instru_inputs=prep_instru_inputs(msg))
    print(prompt)

    # See demo/alpaca_multitask_fix_xml.py for some important warnings here
    llm_task = asyncio.create_task(schedule_llm_call(llm, prompt))
    tasks = [llm_task]
    done, _ = await asyncio.wait(
        tasks, return_when=asyncio.FIRST_COMPLETED
        )

    response = next(iter(done)).result()
    print('\nResponse from LLM:\n', response)
    return response


@client.event
async def on_message(message):
    # Ignore the bot's own messages & respond only to @mentions
    # The client.user.id check creens out @everyone & @here pings
    # FIXME: Better content check—what if the bot's id is a common word?
    if message.author == client.user \
            or not client.user.mentioned_in(message) \
            or str(client.user.id) not in message.content:
        return

    # Assumes a single mention, for simplicity. If there are multiple,
    # All but the first will just be bundled over to the LLM
    mention_str = f'<@{client.user.id}>'
    clean_msg = message.content.partition(mention_str)
    clean_msg = clean_msg[0] + clean_msg[2]

    response = await send_llm_msg(clean_msg)

    await message.channel.send(response)


def main():
    global llm  # Ick! Ideally should be better scope/context controlled

    load_dotenv()  # From .env file
    DISCORD_TOKEN = os.getenv('DISCORD_TOKEN')
    LLM_HOST = os.getenv('LLM_HOST')
    LLM_PORT = os.getenv('LLM_PORT')
    LLM_TEMP = os.getenv('LLM_TEMP')

    # Set up API connector
    openai_emulation(host=LLM_HOST, port=LLM_PORT)
    llm = OpenAI(temperature=LLM_TEMP)

    # launch Discord client event loop
    client.run(DISCORD_TOKEN)


if __name__ == '__main__':
    # Entry point protects against multiple launching of the overall program
    # when a child process imports this
    # viz https://docs.python.org/3/library/multiprocessing.html#multiprocessing-safe-main-import
    main()<|MERGE_RESOLUTION|>--- conflicted
+++ resolved
@@ -53,7 +53,6 @@
 
 client = discord.Client(intents=intents)
 
-<<<<<<< HEAD
 
 # To-do: Incorporate work by @Choccccy in https://github.com/choccccy/choccys_toolbox/blob/main/demo/alpaca_simple_jjonah.py
 
@@ -61,11 +60,6 @@
     def __init__(self, llm):
         self.llm = llm
 
-=======
-@client.event
-async def on_ready():
-    print(f"Bot is ready. Connected to {len(client.guilds)} guild(s).")
->>>>>>> 761cc17c
 
 async def send_llm_msg(msg):
     '''
@@ -108,6 +102,11 @@
     await message.channel.send(response)
 
 
+@client.event
+async def on_ready():
+    print(f"Bot is ready. Connected to {len(client.guilds)} guild(s).")
+
+
 def main():
     global llm  # Ick! Ideally should be better scope/context controlled
 
