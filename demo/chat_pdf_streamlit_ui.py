--- conflicted
+++ resolved
@@ -153,14 +153,6 @@
                     preamble='### SYSTEM:\n\nYou are a helpful assistant, who answers questions directly and as briefly as possible. If you cannot answer with the given context, just say so.\n',
                     delimiters=openai_delimiters
                     )
-<<<<<<< HEAD
-=======
-                response = next(iter(done)).result()
-                
-                # Write reponse to console and Streamlit
-                print('\nResponse from LLM: \n', response)
-                st.write(response)
->>>>>>> 8f790e9d
 
                 # Show throbber, and send LLM prompt
                 with st.empty():
