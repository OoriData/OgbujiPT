--- conflicted
+++ resolved
@@ -144,13 +144,8 @@
 
     if pdf:  # Only run once the program has a "pdf" loaded
         # Show throbber, embed the PDF, and get ready for similarity search
-<<<<<<< HEAD
-        placeholder = st.empty()
-
-=======
         embedding_placeholder = st.empty()
         
->>>>>>> e016d760
         # Load throbber from cache
         throbber = load_throbber()
         embedding_placeholder.image(throbber)
