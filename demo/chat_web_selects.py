--- conflicted
+++ resolved
@@ -82,13 +82,8 @@
     print(f'{collection.count()} chunks added to collection')
 
 
-<<<<<<< HEAD
-async def async_main(sites, verbose, limit, chunk_size, chunk_overlap, question):
-    # Automatic download from HuggingFace
-=======
-async def async_main(oapi, sites):
+async def async_main(oapi, sites, verbose, limit, chunk_size, chunk_overlap, question):
     # Automatic download of embedding model from HuggingFace
->>>>>>> d8ca9c75
     # Seem to be reentrancy issues with HuggingFace; defer import
     from sentence_transformers import SentenceTransformer
     embedding_model = SentenceTransformer(DOC_EMBEDDINGS_LLM)
@@ -122,18 +117,6 @@
             gathered_chunks = '\n\n'.join(
                 doc.payload['_text'] for doc in docs if doc.payload)
 
-<<<<<<< HEAD
-            # Build prompt the doc chunks as context
-            prompt = format(
-                f'Given the context, {user_question}\n\n'
-                f'Context: """\n{gathered_chunks}\n"""\n',
-                preamble='### SYSTEM:\nYou are a helpful assistant, who answers '
-                'questions directly and as briefly as possible. '
-                'If you cannot answer with the given context, just say so.\n',
-                delimiters=ALPACA_INSTRUCT_DELIMITERS)
-            if verbose:
-                print(prompt)
-=======
             # Build system message with the doc chunks as provided context
             # In practice we'd use word loom to load the propts, as demoed in multiprocess.py
             sys_prompt = '''\
@@ -142,9 +125,8 @@
 If you cannot answer with the given context, just say so.\n\n'''
             sys_prompt += gathered_chunks + '\n\n'
             messages = prompt_to_chat(user_question, system=sys_prompt)
-
-            print('-'*80, '\n', messages, '\n', '-'*80)
->>>>>>> d8ca9c75
+            if verbose:
+                print('-'*80, '\n', messages, '\n', '-'*80)
 
             # The rest is much like in demo/alpaca_multitask_fix_xml.py
             model_params = dict(
@@ -177,42 +159,28 @@
 
 # Command line arguments defined in click decorators
 @click.command()
-<<<<<<< HEAD
 @click.option('--verbose/--no-verbose', default=False)
 @click.option('--chunk-size', default=EMBED_CHUNK_SIZE, type=int, help='Number of characters to include per chunk')
 @click.option('--chunk-overlap', default=EMBED_CHUNK_OVERLAP, type=int,
-              help='Number of characters to overlap at the edges of chunks')
-@click.option('--host', default='http://127.0.0.1', help='OpenAI API host')
-@click.option('--port', default='8000', help='OpenAI API port')
+              help='Number of characters to overlap at the edges of chunks')@click.option('--apibase', default='http://127.0.0.1:8000', help='OpenAI API base URL')
 @click.option('--limit', default=4, type=int,
               help='Maximum number of chunks matched against the posed question to use as context for the LLM')
-=======
-@click.option('--apibase', default='http://127.0.0.1:8000', help='OpenAI API base URL')
->>>>>>> d8ca9c75
 @click.option('--openai-key',
               help='OpenAI API key. Leave blank to specify self-hosted model via --host & --port')
+@click.option('--apibase', default='http://127.0.0.1:8000', help='OpenAI API base URL')
 @click.option('--model', default='', type=str, 
               help='OpenAI model to use (see https://platform.openai.com/docs/models).'
               'Use only with --openai-key')
 @click.option('--question', default=None, help='The question to ask (or prompt for one)')
 @click.argument('sites')
-<<<<<<< HEAD
-def main(verbose, chunk_size, chunk_overlap, host, port, limit, openai_key, model, question, sites):
-    # Use OpenAI API if specified, otherwise emulate with supplied host, etc.
-=======
-def main(apibase, openai_key, model, sites):
+def main(verbose, chunk_size, chunk_overlap, limit, openai_key, apibase, model, question, sites):
     # Use OpenAI API if specified, otherwise emulate with supplied URL info
->>>>>>> d8ca9c75
     if openai_key:
         oapi = openai_chat_api(api_key=openai_key, model=(model or 'gpt-3.5-turbo'))
     else:
         oapi = openai_chat_api(model=model, base_url=apibase)
 
-<<<<<<< HEAD
-    asyncio.run(async_main(sites, verbose, limit, chunk_size, chunk_overlap, question))
-=======
-    asyncio.run(async_main(oapi, sites))
->>>>>>> d8ca9c75
+    asyncio.run(async_main(oapi, sites, verbose, limit, chunk_size, chunk_overlap, question))
 
 
 if __name__ == '__main__':
