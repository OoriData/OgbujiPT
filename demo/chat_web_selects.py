'''
Advanced, "Chat my docs" demo, using docs from the web

Download one or more web pages and query an LLM using them as context.
Works especially well with airoboros self-hosted LLM.

Vector store: Qdrant - https://qdrant.tech/
    Alternatives: pgvector, Chroma, Faiss, Weaviate, etc.
Text to vector (embedding) model: 
    Alternatives: https://www.sbert.net/docs/pretrained_models.html / OpenAI ada002

Needs access to an OpenAI-like service. Default assumption is self-hosted
via e.g. llama-cpp-python or text-generation-webui

Assume for the following it's at host my-llm-host, port 8000

pip install prerequisites, in addition to OgbujiPT cloned dir:

click sentence_transformers qdrant-client httpx html2text amara3.xml

```sh
python demo/chat_web_selects.py --host http://my-llm-host --port 8000 "www.newworldencyclopedia.org/entry/Igbo_People"
```

An example question might be "Who are the neighbors of the Igbo people?"
'''
# en.wikipedia.org/wiki/Igbo_people|ahiajoku.igbonet.com/2000/|en.wikivoyage.org/wiki/Igbo_phrasebook"
import asyncio
import os

import click
import httpx
import html2text

from ogbujipt import config
from ogbujipt.prompting import format, ALPACA_INSTRUCT_DELIMITERS
from ogbujipt.async_helper import schedule_openai_call, openai_api_surrogate
from ogbujipt import oapi_choice1_text
from ogbujipt.text_helper import text_splitter
from ogbujipt.embedding_helper import qdrant_collection

# Avoid re-entrace complaints from huggingface/tokenizers
os.environ['TOKENIZERS_PARALLELISM'] = 'false'

# default https://huggingface.co/sentence-transformers/all-MiniLM-L6-v2
DOC_EMBEDDINGS_LLM = 'all-MiniLM-L6-v2'

COLLECTION_NAME = 'chat-web-selects'
<<<<<<< HEAD
USER_PROMPT = 'What do you want to know from the site(s)?\n'
=======
USER_PROMPT = 'What do you want to know from this site(s)?: '
>>>>>>> e6217301

# Hard-code for demo
EMBED_CHUNK_SIZE = 200
EMBED_CHUNK_OVERLAP = 20
DOTS_SPACING = 0.2  # Number of seconds between each dot printed to console


async def indicate_progress(pause=DOTS_SPACING):
    while True:
        print('.', end='', flush=True)
        await asyncio.sleep(pause)


async def read_site(url, collection):
    # Crude check; good enough for demo
    if not url.startswith('http'): url = 'https://' + url  # noqa E701
    print('Downloading & processing', url)
    async with httpx.AsyncClient(verify=False) as client:
        resp = await client.get(url)
        html = resp.content.decode(resp.encoding or 'utf-8')

    text = html2text.html2text(html)

    # Split text into chunks
    chunks = text_splitter(text, chunk_size=EMBED_CHUNK_SIZE,
                           chunk_overlap=EMBED_CHUNK_OVERLAP, separator='\n')

    # print('\n\n'.join([ch[:100] for ch in chunks]))
    # Crude—for demo. Set URL metadata for all chunks to doc URL
    metas = [{'url': url}]*len(chunks)
    # Add the text to the collection. Blocks, so no reentrancy concern
    collection.add(texts=chunks, metas=metas)


async def async_main(sites, api_params):
    # Automatic download from HuggingFace
    # Seem to be reentrancy issues with HuggingFace; defer import
    from sentence_transformers import SentenceTransformer
    embedding_model = SentenceTransformer(DOC_EMBEDDINGS_LLM)
    # Sites fuel in-memory Qdrant vector DB instance
    collection = qdrant_collection(COLLECTION_NAME, embedding_model)

    url_task_group = asyncio.gather(*[
        asyncio.create_task(read_site(site, collection)) for site in sites.split('|')])
    indicator_task = asyncio.create_task(indicate_progress())
    tasks = [indicator_task, url_task_group]
    done, _ = await asyncio.wait(
        tasks, return_when=asyncio.FIRST_COMPLETED)

    done = False
    while not done:
        print()
        user_question = input(USER_PROMPT)
        if user_question.strip() == 'done':
            break

        docs = collection.search(user_question, limit=4)

        print(docs)
        if docs:
            # Collects "chunked_doc" into "gathered_chunks"
            gathered_chunks = '\n\n'.join(
                doc.payload['_text'] for doc in docs if doc.payload)

            # Build prompt the doc chunks as context
            prompt = format(
                f'Given the context, {user_question}\n\n'
                f'Context: """\n{gathered_chunks}\n"""\n',
                preamble='### SYSTEM:\nYou are a helpful assistant, who answers '
                'questions directly and as briefly as possible. '
                'If you cannot answer with the given context, just say so.\n',
                delimiters=ALPACA_INSTRUCT_DELIMITERS)

            print(prompt)

            # The rest is much like in demo/alpaca_multitask_fix_xml.py
            model_params = dict(
                max_tokens=1024,  # Limit number of generated tokens
                top_p=1,  # AKA nucleus sampling; can increase generated text diversity
                frequency_penalty=0,  # Favor more or less frequent tokens
                presence_penalty=1,  # Prefer new, previously unused tokens
                temperature=0.1
                )

            indicator_task = asyncio.create_task(indicate_progress())
            llm_task = asyncio.create_task(
                schedule_openai_call(openai_api_surrogate, prompt, **model_params))
            tasks = [indicator_task, llm_task]
            done, _ = await asyncio.wait(
                tasks, return_when=asyncio.FIRST_COMPLETED)

            # Instance of openai.openai_object.OpenAIObject, with lots of useful info
            retval = next(iter(done)).result()
            print(type(retval))
            # Response is a json-like object; extract the text
            print('\nFull response data from LLM:\n', retval)

            # response is a json-like object; 
            # just get back the text of the response
            response_text = oapi_choice1_text(retval)
            print('\nResponse text from LLM:\n\n', response_text)


# Command line arguments defined in click decorators
@click.command()
@click.option('--host', default='http://127.0.0.1', help='OpenAI API host')
@click.option('--port', default='8000', help='OpenAI API port')
@click.option('--openai-key',
              help='OpenAI API key. Leave blank to specify self-hosted model via --host & --port')
@click.option('--model', default='', type=str, 
              help='OpenAI model to use (see https://platform.openai.com/docs/models).'
              'Use only with --openai-key')
@click.argument('sites')
def main(host, port, openai_key, model, sites):
    # Use OpenAI API if specified, otherwise emulate with supplied host, etc.
    if openai_key:
        assert not (host or port), 'Don\'t use --host or --port with --openai'
        model = model or 'text-davinci-003'
        openai_api = config.openai_live(
            model=model, debug=True)
    else:
        # For now the model param is most useful in conjunction with --openai
        model = model or config.HOST_DEFAULT
        openai_api = config.openai_emulation(
            host=host, port=port, model=model, debug=True)

    asyncio.run(async_main(sites, openai_api.params))


if __name__ == '__main__':
    main()<|MERGE_RESOLUTION|>--- conflicted
+++ resolved
@@ -46,11 +46,7 @@
 DOC_EMBEDDINGS_LLM = 'all-MiniLM-L6-v2'
 
 COLLECTION_NAME = 'chat-web-selects'
-<<<<<<< HEAD
 USER_PROMPT = 'What do you want to know from the site(s)?\n'
-=======
-USER_PROMPT = 'What do you want to know from this site(s)?: '
->>>>>>> e6217301
 
 # Hard-code for demo
 EMBED_CHUNK_SIZE = 200
