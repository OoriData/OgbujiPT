--- conflicted
+++ resolved
@@ -18,14 +18,6 @@
 async def main():
     print('Connecting to database...')
     vDB = await pgvector_connection.create(
-<<<<<<< HEAD
-        e_model,
-        os.getenv('DB_USER'),
-        os.getenv('DB_PASSWORD'),
-        os.getenv('DB_NAME'),
-        os.getenv('DB_HOST'),
-        int(os.getenv('DB_PORT')))
-=======
         e_model, 
         os.getenv('DB_USER'), 
         os.getenv('DB_PASSWORD'), 
@@ -33,7 +25,6 @@
         os.getenv('DB_HOST'), 
         int(os.getenv('DB_PORT'))
         )
->>>>>>> 54052212
     print('Connected to database')
 
     print('Ensuring that the vector extension is installed...')
@@ -59,7 +50,6 @@
     print('Created new table')
 
     print('Inserting data...')
-<<<<<<< HEAD
     await vDB.raw_sql(f'''\
         INSERT INTO TABLE embeddings (
             embedding,
@@ -69,9 +59,6 @@
             {e_lorem_ipsum},
             {lorem_ipsum},
             lorem_ipsum);''')
-=======
-    await vDB.raw_sql(f'''INSERT INTO embeddings (embedding, content, title) VALUES ('{list(e_lorem_ipsum)}', '{lorem_ipsum}', 'Lorem Ipsum example text'); ''')
->>>>>>> 54052212
     print('Inserted data')
 
     print('Querying data...')
