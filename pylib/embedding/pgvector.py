# SPDX-FileCopyrightText: 2023-present Oori Data <info@oori.dev>
# SPDX-License-Identifier: Apache-2.0
# ogbujipt.embedding.pgvector

'''
Vector databases embeddings using PGVector
'''

# import warnings
# import itertools
import json
from typing   import Iterable
from uuid     import UUID
from datetime import datetime, timezone

# Handle key imports
try:
    import asyncpg
    from pgvector.asyncpg import register_vector
    PREREQS_AVAILABLE = True
except ImportError:
    PREREQS_AVAILABLE = False
    asyncpg = None
    register_vector = object()  # Set up a dummy to satisfy the type hints

# ======================================================================================================================
# PG only supports proper query arguments (e.g. $1, $2, etc.) for values, not for table or column names
# Table names are checked to be legit sequel table names, and embed_dimension is assured to be an integer
CREATE_VECTOR_EXTENSION = 'CREATE EXTENSION IF NOT EXISTS vector;'

CHECK_TABLE_EXISTS = '''-- Check if a table exists
SELECT EXISTS (
    SELECT FROM pg_tables
    WHERE tablename = $1
);
'''

# Generic SQL template for creating a table to hold embedded documents
CREATE_DOC_TABLE = '''-- Create a table to hold embedded documents
CREATE TABLE IF NOT EXISTS {table_name} (
    id BIGSERIAL PRIMARY KEY,
    embedding VECTOR({embed_dimension}),  -- embedding vectors (array dimension)
    content TEXT NOT NULL,                -- text content of the chunk
    title TEXT,                           -- title of file
    page_numbers INTEGER[],               -- page number of the document that the chunk is found in
    tags TEXT[]                           -- tags associated with the chunk
);
'''

INSERT_DOCS = '''-- Insert a document into a table
INSERT INTO {table_name} (
    embedding,
    content,
    title,
    page_numbers,
    tags
) VALUES ($1, $2, $3, $4, $5);
'''

QUERY_DOC_TABLE = '''-- Semantic search a document
SELECT
    (embedding <=> '{query_embedding}') AS cosine_similarity,
    title,
    content,
    page_numbers,
    tags
FROM
    {table_name}
{where_clauses}\
ORDER BY
    cosine_similarity ASC
LIMIT {limit};
'''

TITLE_WHERE_CLAUSE = 'title % {query_title}  -- Trigram operator (default similarity threshold is 0.3)\n'

PAGE_NUMBERS_WHERE_CLAUSE = 'page_numbers && {query_page_numbers}  -- Overlap operator\n'

TAGS_WHERE_CLAUSE = 'tags  @> ARRAY{query_tags}  -- Overlap operator\n'
# ----------------------------------------------------------------------------------------------------------------------
# Generic SQL template for creating a table to hold individual messages from a chatlog and their metadata
CREATE_CHATLOG_TABLE = '''-- Create a table to hold individual messages from a chatlog and their metadata
CREATE TABLE IF NOT EXISTS {table_name} (
    ts TIMESTAMP WITH TIME ZONE PRIMARY KEY,  -- timestamp of the message
    history_key UUID,                         -- history key (unique identifier) of the chatlog this message belongs to
    role INT,                                 -- role of the message
    content TEXT NOT NULL,                    -- text content of the message
    embedding VECTOR({embed_dimension}),      -- embedding vectors (array dimension)
    metadata_JSON JSON                        -- additional metadata of the message
);
'''

INSERT_CHATLOG = '''-- Insert a message into a chatlog
INSERT INTO {table_name} (
    ts,
    history_key,
    role,
    content,
    embedding,
    metadata_JSON
) VALUES ($1, $2, $3, $4, $5, $6);
'''

RETURN_CHATLOG_BY_HISTORY_KEY = '''-- Get entire chatlog of a history key
SELECT
    ts,
    role,
    content,
    metadata_JSON
FROM
    {table_name}
WHERE
    history_key = $1
ORDER BY
    ts;
'''

SEMANTIC_QUERY_CHATLOG_TABLE = '''-- Semantic search a chatlog
SELECT
    (embedding <=> '{query_embedding}') AS cosine_similarity,
    ts,
    role,
    content,
    metadata_JSON
FROM
    {table_name}
WHERE
    history_key = $1
ORDER BY
    cosine_similarity
LIMIT $2;
'''
# ======================================================================================================================

ROLE_INTS = {
    'system': 0,
    'user': 1,
    'assistant': 2,
    'tool': 3  # formerly 'function'
}

INT_ROLES = {v: k for k, v in ROLE_INTS.items()}


# Client code could avoid the function call overheads by just doing the dict lookups directly
def role_to_int(role):
    ''' Convert OpenAI style message role from strings to integers for faster DB ops '''
    return ROLE_INTS.get(role, -1)


def int_to_role(role_int):
    ''' Convert OpenAI style message role from integers to strings for faster DB ops '''
    return INT_ROLES.get(role_int, 'unknown')


class PGVectorHelper:
    def __init__(self, embedding_model, table_name: str, apg_conn):
        '''
        Create a PGvector helper from an asyncpg connection

        If you don't yet have a connection, but have all the parameters,
        you can use the PGvectorHelper.from_conn_params() method instead

        Args:
            embedding (SentenceTransformer): SentenceTransformer object of your choice
            https://huggingface.co/sentence-transformers

            table_name: PostgresQL table to store the vector embeddings. Will be checked to restrict to
            alphanumeric characters and underscore

            apg_conn: asyncpg connection to the database
        '''
        if not PREREQS_AVAILABLE:
            raise RuntimeError('pgvector not installed, you can run `pip install pgvector asyncpg`')

        if not table_name.replace('_', '').isalnum():
            raise ValueError('table_name must be alphanumeric, with underscore also allowed')

        # Check if the provided embedding model is a SentenceTransformer
        if (embedding_model.__class__.__name__ == 'SentenceTransformer') and (not None):
            self._embedding_model = embedding_model
            self._embed_dimension = len(self._embedding_model.encode(''))
        elif embedding_model is None:
            self._embedding_model = None
            self._embed_dimension = 0
        else:
            raise ValueError('embedding_model must be a SentenceTransformer object or None')

        self.conn = apg_conn
        self.table_name = table_name

    @classmethod
    async def from_conn_params(
            cls,
            embedding_model,
            table_name,
            user, 
            password,
            db_name,
            host,
            port,
            **conn_params
    ) -> 'PGVectorHelper':
        '''
        Create a PGvector helper from connection parameters

        For details on accepted parameters, See the `pgvector_connection` docstring
            (e.g. run `help(pgvector_connection)`)
        '''
        try:
            conn = await asyncpg.connect(
                host=host,
                port=port,
                user=user,
                password=password,
                database=db_name,
                **conn_params
            )
        except Exception as e:
            # Don't blanket mask the exception. Handle exceptions types in whatever way makes sense
            raise e
        return await cls.from_connection(embedding_model, table_name, conn)

    @classmethod
    async def from_connection(cls, embedding_model, table_name, conn) -> 'PGVectorHelper':
        '''
        Create a PGvector helper from connection parameters

        For details on accepted parameters, See the `pgvector_connection` docstring
            (e.g. run `help(pgvector_connection)`)
        '''
        # Ensure the vector extension is installed
        await conn.execute('CREATE EXTENSION IF NOT EXISTS vector;')
        await register_vector(conn)

        await conn.set_type_codec(  # Register a codec for JSON
            'JSON',
            encoder=json.dumps,
            decoder=json.loads,
            schema='pg_catalog'
        )

        # print('PGvector extension created and loaded.')
        return cls(embedding_model, table_name, conn)

    async def count_items(self) -> int:
        '''
        Count the number of documents in the table

        Returns:
            int: number of documents in the table
        '''
        # Count the number of documents in the table
        count = await self.conn.fetchval(f'SELECT COUNT(*) FROM {self.table_name}')
        return count
    
    async def table_exists(self) -> bool:
        '''
        Check if the table exists

        Returns:
            bool: True if the table exists, False otherwise
        '''
        # Check if the table exists
        table_exists = await self.conn.fetchval(
            CHECK_TABLE_EXISTS,
            self.table_name
        )
        return table_exists

    async def drop_table(self) -> None:
        '''
        Delete the table

        Exercise caution!
        '''
        # Delete the table
        await self.conn.execute(f'DROP TABLE IF EXISTS {self.table_name};')


class DocDB(PGVectorHelper):
    ''' Specialize PGvectorHelper for documents '''
    async def create_table(self) -> None:
        '''
        Create the table to hold embedded documents
        '''
        # Check that the connection is still alive
        # if self.conn.is_closed():
        #     raise ConnectionError('Connection to database is closed')

        # Create the table
        await self.conn.execute(
            CREATE_DOC_TABLE.format(
                table_name=self.table_name,
                embed_dimension=self._embed_dimension)
            )
    
    async def insert(
            self,
            content: str,
            title: str = 'NULL',
            page_numbers: list[int] = [],
            tags: list[str] = []
    ) -> None:
        '''
        Update a table with one embedded document

        Args:
            content (str): text content of the document

            title (str, optional): title of the document

            page_numbers (list[int], optional): page number of the document that the chunk is found in

            tags (list[str], optional): tags associated with the document
        '''
        # Get the embedding of the content as a PGvector compatible list
        content_embedding = self._embedding_model.encode(content)

        await self.conn.execute(
            INSERT_DOCS.format(table_name=self.table_name),
            content_embedding.tolist(),
            content,
            title,
            page_numbers,
            tags
        )

    async def insert_many(
            self,
<<<<<<< HEAD
            content_list: Sequence[tuple[str, str | None, list[int], list[str]]]
=======
            content_list: Iterable[tuple[str, str | None,  str | None, list[int], list[str]]]
>>>>>>> 10bf1657
    ) -> None:
        '''
        Update a table with one or more embedded documents

        Semantically equivalent to multiple insert_doc calls, but uses executemany for efficiency

        Args:
            content_list: List of tuples, each of the form: (content, title, page_numbers, tags)
        '''
        await self.conn.executemany(
            INSERT_DOCS.format(table_name=self.table_name),
<<<<<<< HEAD
            [
                (
                    self._embedding_model.encode(content).tolist(), content, title, page_numbers, tags
                )
                for content, title, page_numbers, tags in content_list
            ]
=======
            (
                (self._embedding_model.encode(content), content, title, page_numbers, tags)
                for content, title, page_numbers, tags in content_list
            )
>>>>>>> 10bf1657
        )

    async def search(
            self,
            query_string: str,
            query_title: str | None = None,
            query_page_numbers: list[int] | None = None,
            query_tags: list[str] | None = None,
            limit: int = 1
    ) -> list[asyncpg.Record]:
        '''
        Similarity search documents using a query string

        Args:
            query_string (str): string to compare against items in the table

            query_title (str, optional): title of the document to compare against items in the table (mildly fuzzy)

            query_page_numbers (list[int], optional): page number of the document that the chunk is found in to compare 
                against items in the table

            query_tags (list[str], optional): tags associated with the document to compare against items in the table

            limit (int, optional): maximum number of results to return (useful for top-k query)
        Returns:
            list[asyncpg.Record]: list of search results
                (asyncpg.Record objects are similar to dicts, but allow for attribute-style access)
        '''
        if not isinstance(limit, int):
            raise TypeError('limit must be an integer')

        # Get the embedding of the query string as a PGvector compatible list
        query_embedding = list(self._embedding_model.encode(query_string))

        # Build where clauses
        if (query_title is None) and (query_page_numbers is None) and (query_tags is None):
            # No where clauses, so don't bother with the WHERE keyword
            where_clauses = ''
        else:  # construct where clauses
            clauses = []
            if query_title is not None:
                clauses.append(TITLE_WHERE_CLAUSE.format(query_title=query_title))
            if query_page_numbers is not None:
                clauses.append(PAGE_NUMBERS_WHERE_CLAUSE.format(query_page_numbers=query_page_numbers))
            if query_tags is not None:
                clauses.append(TAGS_WHERE_CLAUSE.format(query_tags=query_tags))
            clauses = 'AND\n'.join(clauses)  # TODO: move this into the fstring below after py3.12
            where_clauses = f'WHERE\n{clauses}'  # Add the WHERE keyword

        # Search the table
        search_results = await self.conn.fetch(
            QUERY_DOC_TABLE.format(
                table_name=self.table_name,
                query_embedding=query_embedding,
                where_clauses=where_clauses,
                limit=limit
            )
        )
        return search_results
    

class MessageDB(PGVectorHelper):
    ''' Specialize PGvectorHelper for chatlogs '''
    async def create_table(self):
        '''
        Create the table to hold chatlogs
        '''
        # Check that the connection is still alive
        # if self.conn.is_closed():
        #     raise ConnectionError('Connection to database is closed')

        # Create the table
        await self.conn.execute(
            CREATE_CHATLOG_TABLE.format(
                table_name=self.table_name,
                embed_dimension=self._embed_dimension
            )
        )

    async def insert(
            self,
            history_key: UUID,
            role: str,
            content: str,
            timestamp: datetime | None = None,
            metadata: dict | None = None
    ) -> None:
        '''
        Update a table with one embedded document

        Args:
            history_key (str): history key (unique identifier) of the chatlog this message belongs to

            role (str): role of the message (system, user, assistant, tool (formerly 'function'))

            content (str): text content of the message

            timestamp (datetime, optional): timestamp of the message, defaults to current time

            metadata (dict[str, str], optional): additional metadata of the message
        '''
        if not timestamp:
            timestamp = datetime.utcnow().replace(tzinfo=timezone.utc)

        role_int = role_to_int(role)  # Convert from string roles to integer roles

        # Get the embedding of the content as a PGvector compatible list
        content_embedding = self._embedding_model.encode(content)

        await self.conn.execute(
            INSERT_CHATLOG.format(table_name=self.table_name),
            timestamp,
            history_key,
            role_int,
            content,
            content_embedding.tolist(),
            metadata
        )   
    
    async def get_table(
            self,
            history_key: UUID
    ) -> list[asyncpg.Record]:
        '''
        Get the entire chatlog of a history key

        Args:
            history_key (str): history key of the chatlog
        Returns:
            list[asyncpg.Record]: list of chatlog
                (asyncpg.Record objects are similar to dicts, but allow for attribute-style access)
        '''
        # Get the chatlog
        chatlog_records = await self.conn.fetch(
            RETURN_CHATLOG_BY_HISTORY_KEY.format(
                table_name=self.table_name,
            ),
            history_key
        )

        chatlog = [
            {
                'ts': record['ts'],
                'role': int_to_role(record['role']),
                'content': record['content'],
                'metadata': record['metadata_json']
            }
            for record in chatlog_records
        ]

        return chatlog
    
    async def search(
            self,
            history_key: UUID,
            query_string: str,
            limit: int = 1
    ) -> list[asyncpg.Record]:
        '''
        Similarity search documents using a query string

        Args:
            query_string (str): string to compare against items in the table

            k (int, optional): maximum number of results to return (useful for top-k query)
        Returns:
            list[asyncpg.Record]: list of search results
                (asyncpg.Record objects are similar to dicts, but allow for attribute-style access)
        '''
        if not isinstance(limit, int):
            raise TypeError('limit must be an integer')

        # Get the embedding of the query string as a PGvector compatible list
        query_embedding = list(self._embedding_model.encode(query_string))

        # Search the table
        records = await self.conn.fetch(
            SEMANTIC_QUERY_CHATLOG_TABLE.format(
                table_name=self.table_name,
                query_embedding=query_embedding
            ),
            history_key,
            limit
        )

        search_results = [
            {
                'ts': record['ts'],
                'role': int_to_role(record['role']),
                'content': record['content'],
                'metadata': record['metadata_json'],
                'cosine_similarity': record['cosine_similarity']
            }
            for record in records
        ]

        return search_results<|MERGE_RESOLUTION|>--- conflicted
+++ resolved
@@ -328,11 +328,7 @@
 
     async def insert_many(
             self,
-<<<<<<< HEAD
-            content_list: Sequence[tuple[str, str | None, list[int], list[str]]]
-=======
             content_list: Iterable[tuple[str, str | None,  str | None, list[int], list[str]]]
->>>>>>> 10bf1657
     ) -> None:
         '''
         Update a table with one or more embedded documents
@@ -344,19 +340,10 @@
         '''
         await self.conn.executemany(
             INSERT_DOCS.format(table_name=self.table_name),
-<<<<<<< HEAD
-            [
-                (
-                    self._embedding_model.encode(content).tolist(), content, title, page_numbers, tags
-                )
-                for content, title, page_numbers, tags in content_list
-            ]
-=======
             (
                 (self._embedding_model.encode(content), content, title, page_numbers, tags)
                 for content, title, page_numbers, tags in content_list
             )
->>>>>>> 10bf1657
         )
 
     async def search(
