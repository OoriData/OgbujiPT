# SPDX-FileCopyrightText: 2023-present Oori Data <info@oori.dev>
# SPDX-License-Identifier: Apache-2.0
# ogbujipt.embedding.qdrant

'''
<<<<<<< HEAD
<<<<<<< Updated upstream
Vector databases embeddings using Qdrant
=======
=======
>>>>>>> 9c18e146
Vector databases embeddings using Qdrant: https://qdrant.tech/

See class `collection` docstring for a simple example, using the in-memory drive.

Example storing a Qdrant collection to disk:

```py
from sentence_transformers import SentenceTransformer
from qdrant_client import QdrantClient
from ogbujipt.text_helper import text_splitter
from ogbujipt.embedding.qdrant import collection

DBPATH = '/tmp/qdrant_test'
qclient = QdrantClient(path=DBPATH)

embedding_model = SentenceTransformer('all-MiniLM-L6-v2')
collection = collection('my-text', embedding_model, db=qclient)

text = 'The quick brown fox\njumps over the lazy dog,\nthen hides under a log\nwith a frog.\n'
text += 'Should the hound wake up,\nall jumpers beware\nin a log, in a bog\nhe\'ll search everywhere.\n'
chunks = text_splitter(text, chunk_size=20, chunk_overlap=4, separator='\n')

collection.update(texts=chunks, metas=[{'seq-index': i} for (i, _) in enumerate(chunks)])
retval = collection.search('what does the fox say?', limit=1, score_threshold=0.5)
```

You can now always re-load the collections from that file via similar code in a different process

<<<<<<< HEAD
Refer to Qdrant docs: https://qdrant.github.io/qdrant/redoc/index.html

>>>>>>> Stashed changes
=======
>>>>>>> 9c18e146
'''

import warnings
import itertools
# from typing import Sequence

# Qdrant install is optional for OgbujiPT
try:
    # pip install qdrant_client
    from qdrant_client import QdrantClient
    from qdrant_client.http import models
    QDRANT_AVAILABLE = True
except ImportError:
    QDRANT_AVAILABLE = False
    QdrantClient = object()  # Set up a dummy to satisfy the type hints
    models = None

# Option for running a Qdrant DB locally in memory
MEMORY_QDRANT_CONNECTION_PARAMS = {'location': ':memory:'}


class collection:
    def __init__(self, name, embedding_model, db=None,
                 distance_function=None, **conn_params):
        '''
        Initialize a Qdrant client

        Args:
            name (str): of the collection

            embedding (SentenceTransformer): SentenceTransformer object of your choice
            https://huggingface.co/sentence-transformers

            
            db (optional QdrantClient): existing DB/client to use, which should already be initialized

            distance_function (str): Distance function by which vectors will be compared

            conn_params (mapping): keyword parameters for setting up QdrantClient
            See the main docstring (or run `help(QdrantClient)`)
            https://github.com/qdrant/qdrant-client/blob/master/qdrant_client/qdrant_client.py#L12

        Example:

        >>> from ogbujipt.text_helper import text_splitter
        >>> from ogbujipt.embedding.qdrant import collection  # pip install qdrant_client
        >>> from sentence_transformers import SentenceTransformer  # pip install sentence_transformers
        >>> text = 'The quick brown fox\njumps over the lazy dog,\nthen hides under a log\nwith a frog.\n'
        >>> text += 'Should the hound wake up,\nall jumpers beware\nin a log, in a bog\nhe\'ll search everywhere.\n'
        >>> embedding_model = SentenceTransformer('all-MiniLM-L6-v2')
        >>> collection = collection('my-text', embedding_model)
        >>> chunks = text_splitter(text, chunk_size=20, chunk_overlap=4, separator='\n')
        >>> collection.update(texts=chunks, metas=[{'seq-index': i} for (i, _) in enumerate(chunks)])
        >>> retval = collection.search('what does the fox say?', limit=1)
        '''
        self.name = name
        self.db = db
        # Check if the provided embedding model is a SentenceTransformer
        if embedding_model.__class__.__name__ == 'SentenceTransformer':
            self._embedding_model = embedding_model
        else:
            raise ValueError('embedding_model must be a SentenceTransformer object')
            
        if self.db:
            # Assume any passed-in DB has been initialized
            self._db_initialized = True
        elif not QDRANT_AVAILABLE: 
            raise RuntimeError('Qdrant not installed, you can run `pip install qdrant-client`')
        else:
            # Create a Qdrant client
            if not conn_params:
                conn_params = MEMORY_QDRANT_CONNECTION_PARAMS
            self.db = QdrantClient(**conn_params)
            self._db_initialized = False
        self._distance_function = distance_function or models.Distance.COSINE

    def _first_update_prep(self, text):
        if text.__class__.__name__ != 'str':
            raise ValueError('text must be a string')

        # Make sure we have a vector size set; use a sample embedding if need be
        partial_embeddings = self._embedding_model.encode(text)
        self._vector_size = len(partial_embeddings)

        # Create a collection in the Qdrant client, and configure its vectors
        # Using REcreate_collection ensures overwrite for a clean, fresh, new collection
        self.db.recreate_collection(
            collection_name=self.name,
            vectors_config=models.VectorParams(
                size=self._vector_size, 
                distance=self._distance_function
                )
            )

        self._db_initialized = True

    def update(self, texts, metas=None):
        '''
        Update/insert into a Qdrant client's collection with the some chunks of text

        Args:
            texts (List[str]): Strings to be stored and indexed. For best results these should be of similar length.
            They'll be converted to embeddings for efficient lookup

            metas (List[dict]): Optional metadata per text, stored with the text and included whenever the text is
            retrieved via search/query
        '''
        if len(texts) == 0:
            warnings.warn('Empty sequence of texts provided. No action will be taken.')
            return

        if metas is None:
            metas = [{}]*(len(texts))
        else:
            if len(texts) > len(metas):
                warnings.warn(f'More texts ({len(texts)} provided than metadata {len(metas)}).'
                              'Extra metadata items will be ignored.')
                metas = itertools.chain(metas, [{}]*(len(texts)-len(metas)))
            elif len(metas) > len(texts):
                warnings.warn(f'Fewer texts ({len(texts)} provided than metadata {len(metas)}). '
                              'The extra text will be given empty metadata.')
                metas = itertools.islice(metas, len(texts))

        if not self._db_initialized:
            self._first_update_prep(texts[0])
            before_count = 0
        else:
            before_count = self.count()

        for ix, (text, meta) in enumerate(zip(texts, metas)):
            # Embeddings as float/vectors
            # The inline prints actually turn into a cool progress indicator in jupyter 😁
            embeddings = list(map(float, self._embedding_model.encode(text)))

            try:
                payload = dict(_text=text, **meta)
            except TypeError:
                raise TypeError('metas must be a list of mappings (dicts)')

            # Upsert the embedded chunk and its payload into the collection
            self.db.upsert(
                collection_name=self.name,
                points=[
                    models.PointStruct(
                        id=ix + before_count,  # sequential IDs
                        vector=embeddings,
                        payload=payload
                        )
                    ]
                )
    
    def reset(self):
        '''
        Reset the Qdrant collection, deleting the collection and all its contents
        '''
        if not self._db_initialized:
            raise RuntimeError('Qdrant Collection must be initialized before deleting its contents.')
        
        self.db.delete_collection(collection_name=self.name)
        self._db_initialized = False

    def search(self, query, **kwargs):
        '''
        Perform a search on this Qdrant collection

        Args:
            query (str): string to compare against items in the collection

            kwargs: other args to be passed to qdrant_client.QdrantClient.search(). Common ones:
                    limit - maximum number of results to return (useful for top-k query)
        '''
        if not self._db_initialized:
            raise RuntimeError('Qdrant Collection must be initialized before searching its contents.')
        
        if query.__class__.__name__ != 'str':
            raise ValueError('query must be a string')
        embedded_query = self._embedding_model.encode(query)
        return self.db.search(collection_name=self.name, query_vector=embedded_query, **kwargs)

    def count(self):
        '''
        Return the count of items in this Qdrant collection
        '''
        if not self._db_initialized:
            raise RuntimeError('Qdrant Collection must be initialized before counting its contents.')
        # This ugly declaration just gets the count as an integer
        current_count = int(str(self.db.count(self.name)).partition('=')[-1])
        return current_count
<|MERGE_RESOLUTION|>--- conflicted
+++ resolved
@@ -3,12 +3,6 @@
 # ogbujipt.embedding.qdrant
 
 '''
-<<<<<<< HEAD
-<<<<<<< Updated upstream
-Vector databases embeddings using Qdrant
-=======
-=======
->>>>>>> 9c18e146
 Vector databases embeddings using Qdrant: https://qdrant.tech/
 
 See class `collection` docstring for a simple example, using the in-memory drive.
@@ -37,12 +31,7 @@
 
 You can now always re-load the collections from that file via similar code in a different process
 
-<<<<<<< HEAD
 Refer to Qdrant docs: https://qdrant.github.io/qdrant/redoc/index.html
-
->>>>>>> Stashed changes
-=======
->>>>>>> 9c18e146
 '''
 
 import warnings
